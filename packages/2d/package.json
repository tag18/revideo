--- conflicted
+++ resolved
@@ -29,14 +29,9 @@
   ],
   "devDependencies": {
     "@preact/signals": "^1.2.1",
-<<<<<<< HEAD
-    "@revideo/ui": "0.5.9",
+    "@revideo/ui": "0.5.10",
     "@rollup/plugin-node-resolve": "^15.2.4",
     "@rollup/plugin-typescript": "^12.1.0",
-=======
-    "@revideo/internal": "0.0.0",
-    "@revideo/ui": "0.5.10",
->>>>>>> da4fc4f5
     "clsx": "^2.0.0",
     "jsdom": "^22.1.0",
     "preact": "^10.19.2",
