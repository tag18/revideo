{
  "name": "@revideo/ffmpeg",
  "version": "0.5.10",
  "description": "Ffmpeg utilities for revideo",
  "main": "dist/index.js",
  "author": "revideo",
  "homepage": "https://re.video/",
  "bugs": "https://github.com/havenhq/revideo/issues",
  "license": "MIT",
  "scripts": {
    "build": "tsc"
  },
  "files": [
    "dist",
    "types"
  ],
  "dependencies": {
    "@ffmpeg-installer/ffmpeg": "^1.1.0",
    "@ffprobe-installer/ffprobe": "^2.0.0",
<<<<<<< HEAD
    "@revideo/core": "0.5.9",
    "@revideo/telemetry": "0.5.9",
    "fluent-ffmpeg": "^2.1.2",
    "uuid": "^10.0.0"
=======
    "@revideo/core": "0.5.10",
    "@revideo/telemetry": "0.5.10",
    "fluent-ffmpeg": "^2.1.2"
>>>>>>> da4fc4f5
  },
  "devDependencies": {
    "@types/ffprobe-static": "^2.0.3",
    "@types/fluent-ffmpeg": "^2.1.21",
    "@types/uuid": "^10.0.0"
  }
}<|MERGE_RESOLUTION|>--- conflicted
+++ resolved
@@ -17,16 +17,10 @@
   "dependencies": {
     "@ffmpeg-installer/ffmpeg": "^1.1.0",
     "@ffprobe-installer/ffprobe": "^2.0.0",
-<<<<<<< HEAD
-    "@revideo/core": "0.5.9",
-    "@revideo/telemetry": "0.5.9",
+    "@revideo/core": "0.5.10",
+    "@revideo/telemetry": "0.5.10",
     "fluent-ffmpeg": "^2.1.2",
     "uuid": "^10.0.0"
-=======
-    "@revideo/core": "0.5.10",
-    "@revideo/telemetry": "0.5.10",
-    "fluent-ffmpeg": "^2.1.2"
->>>>>>> da4fc4f5
   },
   "devDependencies": {
     "@types/ffprobe-static": "^2.0.3",
